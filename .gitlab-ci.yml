variables:
  DOCKER_DRIVER: overlay2
  DOCKER_TLS_CERTDIR: ""
  DOCKER_HOST: tcp://docker:2375
  IMAGE_NAME: ${CI_REGISTRY_IMAGE}:${CI_COMMIT_REF_SLUG}
  PYTHON_VERSION: "3.11"
  PIP_CACHE_DIR: "$CI_PROJECT_DIR/.pip-cache"

stages:
  #- lint          # ← will run first
  #- test          # ← will run second
  - build
  - deploy
  - pages

# # ---------------------------- #
# # 1. LINT
# # ---------------------------- #
# lint:
#   stage: lint
#   image: python:3.12-slim
#   cache:
#     key: ${CI_COMMIT_REF_SLUG}-pip
#     paths:
#       - .pip-cache
#   before_script:
#     - pip install --cache-dir $PIP_CACHE_DIR flake8
#   script:
#     - flake8 airflow/dags solarpanel_detection_service/src tests --max-line-length=120 || true

# ---------------------------- #
# 2. TEST (unit)
# ---------------------------- #
# unit_test:
#   stage: test
#   image: python:${PYTHON_VERSION}-slim
#   cache:
#     key: ${CI_COMMIT_REF_SLUG}-pip
#     paths:
#       - .pip-cache
#   before_script:
#     # install your project + pytest
#     #  – if you already have a requirements.txt or pyproject.toml, use that instead
#     - pip install --cache-dir $PIP_CACHE_DIR -r requirements.txt || true
#     - pip install --cache-dir $PIP_CACHE_DIR pytest pytest-cov
#   script:
#     # run only unit tests; add --cov=. if you want coverage, or drop it for speed
#     - pytest tests/unit -q --cov=. --cov-report=term-missing
#   artifacts:
#     reports:
#       junit: junit.xml           # GitLab will show test results in MR UI
#     paths:
#       - htmlcov                  # coverage html (optional)
#   after_script:
#     # produce JUnit XML for GitLab test report (optional but helpful)
#     - pytest tests/unit -q --junitxml=junit.xml || true
#   coverage: '/^TOTAL.*\s+(\d+\%)$/'   # parses “TOTAL …  85%” from pytest‑cov output

# Build Docker image
build:
  stage: build
  image: docker:20.10.16
  services:
    - docker:20.10.16-dind
  variables:
    DOCKER_TLS_CERTDIR: ""
    IMAGE_NAME: $CI_REGISTRY_IMAGE:$CI_COMMIT_SHA
  before_script:
    - docker login -u $CI_REGISTRY_USER -p $CI_REGISTRY_PASSWORD $CI_REGISTRY
  script:
    - docker-compose -f docker-compose.build.yml up
    # No need for docker tag command since we're using the correct image name in docker-compose.build.yml
  after_script:
    - docker logout $CI_REGISTRY

# Generate and publish project documentation
pages:
  stage: pages
  image: ghcr.io/quarto-dev/quarto-full:latest
  before_script:
    - tlmgr option repository https://mirror.ctan.org/systems/texlive/tlnet
    - tlmgr update --self --verify-repo=none
    - tlmgr install beamer caption soul koma-script --verify-repo=none
    - apt-get update && apt-get install -y librsvg2-bin
  script:
    - echo "Rendering Quarto documentation..."
    - quarto render . --output-dir public
  artifacts:
    paths:
      - public
  only:
    - main

deploy_to_ec2:
  stage: deploy
  script:
    - echo "Deploying to EC2..."
    - chmod 600 $EC2_DEPLOY_KEY
    - ssh -i $EC2_DEPLOY_KEY -o StrictHostKeyChecking=no ubuntu@3.88.102.215 "
      cd /home/ubuntu/02 &&
      git fetch origin &&
      git checkout main &&
<<<<<<< HEAD
      git reset --hard main &&
=======
      git reset --hard origin/main &&
>>>>>>> 68d5284d
      sudo docker-compose down &&
      sudo docker-compose up -d --build "<|MERGE_RESOLUTION|>--- conflicted
+++ resolved
@@ -99,11 +99,7 @@
     - ssh -i $EC2_DEPLOY_KEY -o StrictHostKeyChecking=no ubuntu@3.88.102.215 "
       cd /home/ubuntu/02 &&
       git fetch origin &&
-      git checkout main &&
-<<<<<<< HEAD
-      git reset --hard main &&
-=======
-      git reset --hard origin/main &&
->>>>>>> 68d5284d
+      git checkout Navid/Cleaning-up-for-aws &&
+      git reset --hard origin/Navid/Cleaning-up-for-aws &&
       sudo docker-compose down &&
       sudo docker-compose up -d --build "